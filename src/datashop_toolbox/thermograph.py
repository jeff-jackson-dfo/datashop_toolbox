--- conflicted
+++ resolved
@@ -758,10 +758,6 @@
 
         institution = select_inputs.institution.upper()
         instrument = select_inputs.instrument.lower()
-<<<<<<< HEAD
-        user_input_metadata = select_inputs.user_input_meta
-=======
->>>>>>> 4837d184
 
         # Change to folder containing files to be modified
         os.chdir(data_folder_path)
